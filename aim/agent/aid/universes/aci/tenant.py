--- conflicted
+++ resolved
@@ -571,14 +571,7 @@
                             to_push = self.to_aci_converter.convert(
                                 [aim_object])
                         try:
-<<<<<<< HEAD
-                            if method == base_universe.CREATE:
-                                # Set ownership before pushing the request
-                                to_push = self.ownership_mgr.set_ownership_key(
-                                    to_push)
-                                LOG.debug("POSTING into APIC: %s" % to_push)
-                                self._post_with_transaction(to_push)
-                            else:
+                            if method == base_universe.DELETE:
                                 to_delete, to_update = (
                                     self.ownership_mgr.set_ownership_change(
                                         to_push))
@@ -591,30 +584,13 @@
                                 # Update object ownership
                                 self._post_with_transaction(to_update,
                                                             modified=True)
-                            # Object creation was successful, change object
-                            # state
-                            if method == base_universe.CREATE:
-=======
-                            if method == base_universe.DELETE:
-                                for obj in to_push + tags:
-                                    attr = obj.values()[0]['attributes']
-                                    self.aci_session.DELETE(
-                                        '/mo/%s.json' % attr.pop('dn'))
+                                self.creation_succeeded(aim_object)
                             else:
-                                with self.aci_session.transaction(
-                                        top_send=True) as trs:
-                                    for obj in to_push + tags:
-                                        attr = obj.values()[0]['attributes']
-                                        mo, parents_rns = decompose(
-                                            attr.pop('dn'), obj.keys()[0])
-                                        rns = dn_mgr.filter_rns(parents_rns)
-                                        getattr(getattr(self.aci_session, mo),
-                                                method)(*rns, transaction=trs,
-                                                        **attr)
-                                # Object creation was successful, change object
-                                # state
->>>>>>> 63e270f9
-                                self.creation_succeeded(aim_object)
+                                # Set ownership before pushing the request
+                                to_push = self.ownership_mgr.set_ownership_key(
+                                    to_push)
+                                LOG.debug("POSTING into APIC: %s" % to_push)
+                                self._post_with_transaction(to_push)
                         except Exception as e:
                             LOG.debug(traceback.format_exc())
                             LOG.error("An error has occurred during %s for "
