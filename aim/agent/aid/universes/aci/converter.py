--- conflicted
+++ resolved
@@ -1017,52 +1017,6 @@
     'netflowVmmExporterPol': [{
         'resource': resource.NetflowVMMExporterPol,
     }],
-<<<<<<< HEAD
-    'vmmVSwitchPolicyCont': [{
-        'resource': resource.VmmVswitchPolicyGroup,
-    }],
-    'vmmRsVswitchExporterPol': [{
-        'resource': resource.VmmRelationToExporterPol,
-    }],
-    'spanVSrcGrp': [{
-        'resource': resource.SpanVsourceGroup,
-    }],
-    'spanVSrc': [{
-        'resource': resource.SpanVsource,
-    }],
-    'spanVDestGrp': [{
-        'resource': resource.SpanVdestGroup,
-    }],
-    'spanVDest': [{
-        'resource': resource.SpanVdest,
-    }],
-    'spanVEpgSummary': [{
-        'resource': resource.SpanVepgSummary,
-    }],
-    'spanRsSrcToVPort': [{
-        'resource': resource.SpanSrcVport,
-    }],
-    'infraAccBndlGrp': [{
-        'resource': resource.InfraAccBundleGroup,
-    }],
-    'infraAccPortGrp': [{
-        'resource': resource.InfraAccPortGroup,
-    }],
-    'infraRsSpanVSrcGrp': [{
-        'resource': resource.InfraRspanVsrcGroup,
-    }],
-    'infraRsSpanVSrcGrp__ap': [{
-        'resource': resource.InfraRspanVsrcApGroup,
-    }],
-    'infraRsSpanVDestGrp': [{
-        'resource': resource.InfraRspanVdestGroup,
-    }],
-    'infraRsSpanVDestGrp__ap': [{
-        'resource': resource.InfraRspanVdestApGroup,
-    }],
-    'spanSpanLbl': [{
-        'resource': resource.SpanSpanlbl,
-=======
     'qosRequirement': [{
         'resource': resource.QosRequirement,
         'skip': ['dscp', 'ingress_dpp_pol', 'egress_dpp_pol'],
@@ -1087,7 +1041,51 @@
     'fvRsQosRequirement': [{
         'resource': resource.EndpointGroup,
         'converter': qos_rs_req,
->>>>>>> f667900b
+    }],
+    'vmmVSwitchPolicyCont': [{
+        'resource': resource.VmmVswitchPolicyGroup,
+    }],
+    'vmmRsVswitchExporterPol': [{
+        'resource': resource.VmmRelationToExporterPol,
+    }],
+    'spanVSrcGrp': [{
+        'resource': resource.SpanVsourceGroup,
+    }],
+    'spanVSrc': [{
+        'resource': resource.SpanVsource,
+    }],
+    'spanVDestGrp': [{
+        'resource': resource.SpanVdestGroup,
+    }],
+    'spanVDest': [{
+        'resource': resource.SpanVdest,
+    }],
+    'spanVEpgSummary': [{
+        'resource': resource.SpanVepgSummary,
+    }],
+    'spanRsSrcToVPort': [{
+        'resource': resource.SpanSrcVport,
+    }],
+    'infraAccBndlGrp': [{
+        'resource': resource.InfraAccBundleGroup,
+    }],
+    'infraAccPortGrp': [{
+        'resource': resource.InfraAccPortGroup,
+    }],
+    'infraRsSpanVSrcGrp': [{
+        'resource': resource.InfraRspanVsrcGroup,
+    }],
+    'infraRsSpanVSrcGrp__ap': [{
+        'resource': resource.InfraRspanVsrcApGroup,
+    }],
+    'infraRsSpanVDestGrp': [{
+        'resource': resource.InfraRspanVdestGroup,
+    }],
+    'infraRsSpanVDestGrp__ap': [{
+        'resource': resource.InfraRspanVdestApGroup,
+    }],
+    'spanSpanLbl': [{
+        'resource': resource.SpanSpanlbl,
     }],
 }
 
