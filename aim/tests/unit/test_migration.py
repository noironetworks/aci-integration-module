--- conflicted
+++ resolved
@@ -92,8 +92,11 @@
         self.assertEqual('h1', cdi1.host)
         cdi2 = self.mgr.get(self.ctx, cdi2)
         self.assertEqual('h2', cdi2.host)
+        l3out_iface1 = self.mgr.get(self.ctx, l3out_iface1)
+        self.assertEqual('h1', l3out_iface1.host)
+        l3out_iface2 = self.mgr.get(self.ctx, l3out_iface2)
+        self.assertEqual('h2', l3out_iface2.host)
 
-<<<<<<< HEAD
     def test_status_add_tenant(self):
         for res_klass in self.mgr.aim_resources:
             if res_klass in [aim_status.AciStatus, aim_status.AciFault,
@@ -121,10 +124,4 @@
         self.assertIsNone(self.mgr.get(self.ctx, hm1))
         self.assertIsNone(self.mgr.get(self.ctx, hm2))
         new_mappings = self.mgr.find(self.ctx, infra.HostDomainMappingV2)
-        self.assertEqual(3, len(new_mappings))
-=======
-        l3out_iface1 = self.mgr.get(self.ctx, l3out_iface1)
-        self.assertEqual('h1', l3out_iface1.host)
-        l3out_iface2 = self.mgr.get(self.ctx, l3out_iface2)
-        self.assertEqual('h2', l3out_iface2.host)
->>>>>>> 6b6491a5
+        self.assertEqual(3, len(new_mappings))