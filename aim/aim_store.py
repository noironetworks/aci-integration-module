--- conflicted
+++ resolved
@@ -282,7 +282,8 @@
                     api_res.Infra: models.Infra,
                     api_res.NetflowVMMExporterPol: (
                         models.NetflowVMMExporterPol),
-<<<<<<< HEAD
+                    api_res.QosRequirement: models.QosRequirement,
+                    api_res.QosDppPol: models.QosDppPol,
                     api_res.VmmVswitchPolicyGroup: (
                         models.VmmVswitchPolicyGroup),
                     api_res.VmmRelationToExporterPol: (
@@ -302,10 +303,6 @@
                     api_res.InfraRspanVdestApGroup: (
                         models.InfraRspanVdestApGroup),
                     api_res.SpanSpanlbl: models.SpanSpanlbl,
-=======
-                    api_res.QosRequirement: models.QosRequirement,
-                    api_res.QosDppPol: models.QosDppPol,
->>>>>>> f667900b
                     api_tree.ActionLog: tree_model.ActionLog}
 
     resource_map = {}
