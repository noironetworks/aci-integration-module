--- conflicted
+++ resolved
@@ -1642,51 +1642,6 @@
                                                    **kwargs)
 
 
-<<<<<<< HEAD
-class VmmVswitchPolicyGroup(AciResourceBase):
-    """Resource representing VSwitch Policy Group in ACI.
-
-    Identity attributes are domain_type, domain_name.
-    """
-
-    identity_attributes = t.identity(
-        ('domain_type', t.name),
-        ('domain_name', t.name))
-    other_attributes = t.other(
-        ('monitored', t.bool),
-        ('display_name', t.name))
-
-    _aci_mo_name = 'vmmVSwitchPolicyCont'
-    _tree_parent = VMMDomain
-
-    def __init__(self, **kwargs):
-        super(VmmVswitchPolicyGroup, self).__init__({'monitored': False},
-                                                    **kwargs)
-
-
-class VmmRelationToExporterPol(AciResourceBase):
-    """Resource representing Relationship to VMM Netflow Exporter Policy.
-
-    Identity attributes are domain_type, domain_name and tDn.
-    """
-
-    identity_attributes = t.identity(
-        ('domain_type', t.name),
-        ('domain_name', t.name),
-        ('netflow_path', t.string()))
-    other_attributes = t.other(
-        ('monitored', t.bool),
-        ('active_flow_time_out', t.integer),
-        ('idle_flow_time_out', t.integer))
-
-    _aci_mo_name = 'vmmRsVswitchExporterPol'
-    _tree_parent = VmmVswitchPolicyGroup
-
-    def __init__(self, **kwargs):
-        super(VmmRelationToExporterPol, self).__init__(
-            {'monitored': False, 'active_flow_time_out': 60,
-             'idle_flow_time_out': 15}, **kwargs)
-=======
 class QosRequirement(AciResourceBase):
     """Resource representing a Qos Requirement in ACI.
 
@@ -1777,4 +1732,48 @@
                                          'admin_st': 'enabled',
                                          'sharing_mode': 'dedicated',
                                          'monitored': False}, **kwargs)
->>>>>>> f667900b
+
+
+class VmmVswitchPolicyGroup(AciResourceBase):
+    """Resource representing VSwitch Policy Group in ACI.
+
+    Identity attributes are domain_type, domain_name.
+    """
+
+    identity_attributes = t.identity(
+        ('domain_type', t.name),
+        ('domain_name', t.name))
+    other_attributes = t.other(
+        ('monitored', t.bool),
+        ('display_name', t.name))
+
+    _aci_mo_name = 'vmmVSwitchPolicyCont'
+    _tree_parent = VMMDomain
+
+    def __init__(self, **kwargs):
+        super(VmmVswitchPolicyGroup, self).__init__({'monitored': False},
+                                                    **kwargs)
+
+
+class VmmRelationToExporterPol(AciResourceBase):
+    """Resource representing Relationship to VMM Netflow Exporter Policy.
+
+    Identity attributes are domain_type, domain_name and tDn.
+    """
+
+    identity_attributes = t.identity(
+        ('domain_type', t.name),
+        ('domain_name', t.name),
+        ('netflow_path', t.string()))
+    other_attributes = t.other(
+        ('monitored', t.bool),
+        ('active_flow_time_out', t.integer),
+        ('idle_flow_time_out', t.integer))
+
+    _aci_mo_name = 'vmmRsVswitchExporterPol'
+    _tree_parent = VmmVswitchPolicyGroup
+
+    def __init__(self, **kwargs):
+        super(VmmRelationToExporterPol, self).__init__(
+            {'monitored': False, 'active_flow_time_out': 60,
+             'idle_flow_time_out': 15}, **kwargs)